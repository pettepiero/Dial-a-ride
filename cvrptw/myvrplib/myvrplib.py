--- conflicted
+++ resolved
@@ -5,122 +5,7 @@
 UNASSIGNED_PENALTY = 50
 LOGGING_LEVEL = logging.ERROR
 
-<<<<<<< HEAD
-
-def plot_data(data: dict, idx_annotations=False, name: str = "VRPTW Data", cordeau: bool = True):
-    """
-    Plot the routes of the passed-in solution.
-        Parameters:
-            data: dict
-                The data to be plotted.
-            idx_annotations: bool
-                If True, the customer indices are plotted.
-            name: str
-                The name of the plot.
-            cordeau: bool
-                If True, the first customer is ignored.
-        Returns:
-            None
-    """
-    fig, ax = plt.subplots(figsize=(12, 10))
-    n = data["dimension"]
-    start_idx = 1 if cordeau else 0
-
-    ax.plot(
-        data["node_coord"][: n - 1, 0],
-        data["node_coord"][: n - 1, 1],
-        "o",
-        label="Customers",
-    )
-    ax.plot(
-        data["node_coord"][n:, 0],
-        data["node_coord"][n:, 1],
-        "X",
-        label="Depot",
-    )
-    if idx_annotations:
-        for i in range(start_idx, n):
-            customer = data["node_coord"][i]
-            ax.annotate(i, (customer[0], customer[1]))
-
-    ax.set_title(f"{name}")
-    ax.set_xlabel("X-coordinate")
-    ax.set_ylabel("Y-coordinate")
-    ax.legend(frameon=False, ncol=3)
-
-
-def plot_solution(
-    data: dict, solution, name="CVRP solution", idx_annotations=False, figsize=(12, 10), save=False, cordeau: bool = True
-):
-    """
-    Plot the routes of the passed-in solution. If cordeau is True, the first customer is ignored.
-        Parameters:
-            data: dict
-                The data to be plotted.
-            solution: CvrptwState
-                The solution to be plotted.
-            name: str
-                The name of the plot.
-            idx_annotations: bool
-                If True, the customer indices are plotted.
-            figsize: tuple
-                The size of the plot.
-            save: bool
-                If True, the plot is saved in "./plots".
-            cordeau: bool
-                If True, the first customer is ignored.
-    
-    """
-    start_idx = 1 if cordeau else 0
-    fig, ax = plt.subplots(figsize=figsize)
-    cmap = plt.get_cmap("Set2", len(solution.routes))
-    cmap
-    # Plot the routes
-    for idx, route in enumerate(solution.routes):
-        ax.plot(
-            [data["node_coord"][loc][0] for loc in route.customers_list],
-            [data["node_coord"][loc][1] for loc in route.customers_list],
-            color=cmap(idx),
-            marker=".",
-            label=f"Vehicle {route.vehicle}",
-        )
-    
-    # Plot the customers
-    for i in range(start_idx, data["dimension"]):
-        customer = data["node_coord"][i]
-        ax.plot(customer[0], customer[1], "o", c="tab:blue")
-        if idx_annotations:
-            ax.annotate(i, (customer[0], customer[1]))
-
-    # for idx, customer in enumerate(data["node_coord"][:data["dimension"]]):
-    #     ax.plot(customer[0], customer[1], "o", c="tab:blue")
-    #     ax.annotate(idx, (customer[0], customer[1]))
-
-    # Plot the depot
-    kwargs = dict(zorder=3, marker="X")
-
-    for i in range(data["dimension"], data["dimension"] + data["n_depots"]):
-        depot = data["node_coord"][i]
-        ax.plot(depot[0], depot[1], c="tab:red", **kwargs, label=f"Depot {i}")
-        if idx_annotations:
-            ax.annotate(i, (depot[0], depot[1]))
-
-    # ax.scatter(*data["node_coord"][0], c="tab:red", label="Depot 0", **kwargs)
-
-    ax.set_title(f"{name}\n Total distance: {solution.cost}\n Total unassigned: {len(solution.unassigned)}")
-    ax.set_xlabel("X-coordinate")
-    ax.set_ylabel("Y-coordinate")
-    ax.legend(frameon=False, ncol=3)
-    plt.axis('off')
-
-    if save:
-        plt.savefig(f"/home/pettepiero/tirocinio/dial-a-ride/outputs/plots/{name}.png")
-        plt.close()
-
-def solution_times_statistics(data: dict, state) -> dict:
-=======
 def solution_times_statistics(state) -> dict:
->>>>>>> 433a281f
     """
     Counts the number of customers that are served late or early in the solution.
     The considered time step is current_time attribute of state.
